"""This module provides a bridge between Python and .NET using Python.NET."""
<<<<<<< HEAD
=======

>>>>>>> dfa72818
import clr
import config
from loguru import logger

def setup_pythonnet_bridge() -> None:
    """
    Sets up Python.NET bridge for FlaUI and automation dependencies for UI Automation
    so that the interlinked C# .NET dependencies are injected into the Python environment
    listed under flaui/bin folder.

    :raises err: On failure to load the existing C# dependencies listed under flaui/bin
    """
    BIN_HOME = config.settings.BIN_HOME
    # logger.info(f"Looking for valid binaries at - {BIN_HOME}")
    try:
        for _ in BIN_HOME.glob("*.dll"):
            clr.AddReference(_.as_posix())  # pyright: ignore
            clr.AddReference(_.stem)  # pyright: ignore
<<<<<<< HEAD
            logger.info(f"Added {_.name} DLL to Python.NET bridge")
=======
            logger.info(f"Added {_.name} DLL from {_} to Python.NET bridge")
>>>>>>> dfa72818
    except Exception as err:
        logger.exception(f"{err}")
        raise err
    logger.info("Python.NET bridge setup complete")<|MERGE_RESOLUTION|>--- conflicted
+++ resolved
@@ -1,8 +1,5 @@
 """This module provides a bridge between Python and .NET using Python.NET."""
-<<<<<<< HEAD
-=======
 
->>>>>>> dfa72818
 import clr
 import config
 from loguru import logger
@@ -21,11 +18,7 @@
         for _ in BIN_HOME.glob("*.dll"):
             clr.AddReference(_.as_posix())  # pyright: ignore
             clr.AddReference(_.stem)  # pyright: ignore
-<<<<<<< HEAD
             logger.info(f"Added {_.name} DLL to Python.NET bridge")
-=======
-            logger.info(f"Added {_.name} DLL from {_} to Python.NET bridge")
->>>>>>> dfa72818
     except Exception as err:
         logger.exception(f"{err}")
         raise err
