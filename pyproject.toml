--- conflicted
+++ resolved
@@ -1,10 +1,6 @@
 [tool.poetry]
 name = "flaui-uiautomation-wrapper"
-<<<<<<< HEAD
-version = "0.0.7"
-=======
 version = "0.0.8a22"
->>>>>>> dfa72818
 description = "Tool to perform UI Automation on Windows desktop applications using an underlying FlaUI wrapper."
 authors = ["Amruth VVKP <amruthvvkp@gmail.com>"]
 license = "LGPL-3.0-or-later"
@@ -49,11 +45,7 @@
 ]
 
 [tool.poetry.dependencies]
-<<<<<<< HEAD
-python = ">=3.7,<3.11"
-=======
 python = ">=3.7,<3.12"
->>>>>>> dfa72818
 loguru = "^0.6.0"
 pillow = "^9.3.0"
 arrow = "^1.2.3"
@@ -66,15 +58,9 @@
 mypy = "^0.991"
 jupyter = "^1.0.0"
 isort = "^5.10.1"
-<<<<<<< HEAD
-ruff = "^0.0.259"
-pre-commit = { version = "^3.3.3", python = ">=3.8,<3.11" }
-interrogate = "^1.5.0"
-=======
 pre-commit = { version = "^3.3.3", python = ">=3.8" }
 interrogate = "^1.5.0"
 ruff = "^0.0.288"
->>>>>>> dfa72818
 
 [tool.poetry.group.dev]
 optional = true
