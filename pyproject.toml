--- conflicted
+++ resolved
@@ -1,10 +1,6 @@
 [tool.poetry]
 name = "flaui-uiautomation-wrapper"
-<<<<<<< HEAD
-version = "0.0.7"
-=======
 version = "0.0.8a24"
->>>>>>> 9deed0f0
 description = "Tool to perform UI Automation on Windows desktop applications using an underlying FlaUI wrapper."
 authors = [
   "Amruth VVKP <amruthvvkp@gmail.com>",
@@ -27,9 +23,6 @@
 ]
 packages = [{ include = "flaui" }]
 include = [{ path = "flaui/bin/*.dll" }]
-<<<<<<< HEAD
-exclude = [{ path = "wrapper_generator/*" }]
-=======
 exclude = ["tests", "docs"]
 repository = "https://github.com/amruthvvkp/flaui-uiautomation-wrapper"
 classifiers = [
@@ -59,7 +52,6 @@
 make_alpha_version = true
 alpha_version_format = '{version}a{distance}+{commit_hash}'
 version_format = '{version}'
->>>>>>> 9deed0f0
 
 [tool.poetry.dependencies]
 python = ">=3.7,<3.12"
@@ -75,13 +67,9 @@
 mypy = "^0.991"
 jupyter = "^1.0.0"
 isort = "^5.10.1"
-<<<<<<< HEAD
-ruff = "^0.0.259"
-=======
 pre-commit = { version = "^3.3.3", python = ">=3.8" }
 interrogate = "^1.5.0"
 ruff = "^0.0.288"
->>>>>>> 9deed0f0
 
 [tool.poetry.group.dev]
 optional = true
@@ -107,27 +95,6 @@
 
 [tool.pytest.ini_options]
 minversion = "6.0"
-<<<<<<< HEAD
-addopts = "-ra -q"
-testpaths = ["tests/"]
-
-classifiers = [
-  "Programming Language :: Python :: 3",
-  "Programming Language :: Python :: 3.7",
-  "Programming Language :: Python :: 3.8",
-  "Programming Language :: Python :: 3.9",
-  "Programming Language :: Python :: 3.10",
-  "License :: OSI Approved :: GNU General Public License v3 (GPLv3)",
-  "Operating System :: Microsoft :: Windows",
-  "Operating System :: POSIX :: Linux",
-  "Operating System :: MacOS :: MacOS X",
-  "Topic :: Software Development :: Developers",
-  "Topic :: Software Development :: Testing",
-  "Intended Audience :: Developers",
-]
-
-repository = "https://github.com/amruthvvkp/flaui-uiautomation-wrapper"
-=======
 addopts = "-ra -q -p no:warnings --junitxml=test-results.xml"
 testpaths = ["tests/unit_tests/"]
 
@@ -150,7 +117,6 @@
 whitelist-regex = []
 color = true
 omit-covered-files = false
->>>>>>> 9deed0f0
 
 
 [tool.isort]
@@ -166,10 +132,7 @@
 force_grid_wrap = 0
 ensure_newline_before_comments = true
 use_parentheses = true
-<<<<<<< HEAD
-=======
 py_version = 310
->>>>>>> 9deed0f0
 
 [tool.black]
 # https://github.com/psf/black
@@ -227,13 +190,8 @@
 ]
 
 # Group violations by containing file.
-format = "grouped"
 respect-gitignore = true
-<<<<<<< HEAD
-src = ["aws_client"]
-=======
 src = ["flaui"]
->>>>>>> 9deed0f0
 
 # Same as Black.
 line-length = 120
@@ -243,10 +201,7 @@
 
 # Assume Python 3.10.
 target-version = "py310"
-<<<<<<< HEAD
-=======
 fix = true
->>>>>>> 9deed0f0
 
 [tool.ruff.mccabe]
 # Unlike Flake8, default to a complexity level of 10.
@@ -260,11 +215,6 @@
 combine-as-imports = true
 force-sort-within-sections = true
 lines-after-imports = 1
-<<<<<<< HEAD
-force-single-line = true
-split-on-trailing-comma = false
-known-third-party = ["pydantic"]
-=======
 force-single-line = false
 split-on-trailing-comma = false
 known-third-party = ["pydantic"]
@@ -294,5 +244,4 @@
   "except AssertionError",
   "except ClientError",
   "except WaiterError",
-]
->>>>>>> 9deed0f0
+]