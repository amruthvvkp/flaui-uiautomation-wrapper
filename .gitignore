--- conflicted
+++ resolved
@@ -14,10 +14,7 @@
 downloads/
 eggs/
 .eggs/
-<<<<<<< HEAD
 lib64/
-=======
->>>>>>> 3de5c6cf
 parts/
 sdist/
 var/
@@ -164,10 +161,5 @@
 
 # Python venv
 .venv
-<<<<<<< HEAD
 
-.vscode/launch.json
-=======
-.vscode/launch.json
-.vscode/settings.json
->>>>>>> 3de5c6cf
+.vscode/launch.json